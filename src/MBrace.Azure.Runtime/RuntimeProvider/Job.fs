--- conflicted
+++ resolved
@@ -181,13 +181,8 @@
         PickledEcont : Pickle<ExecutionContext -> ExceptionDispatchInfo -> unit>
     }
     
-<<<<<<< HEAD
     member this.ToJob() : JobItem =
-        let unpickle pickle = VagabondRegistry.Instance.Pickler.UnPickleTyped(pickle)
-=======
-    member this.ToJob() : Job =
         let unpickle pickle = VagabondRegistry.Instance.Serializer.UnPickleTyped(pickle)
->>>>>>> db7640dd
         {
             ProcessInfo = this.ProcessInfo
             Type = unpickle this.PickledType
