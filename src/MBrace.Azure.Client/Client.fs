--- conflicted
+++ resolved
@@ -157,12 +157,7 @@
                     }
 
                 clientLogger.Logf "Creating process %s %s" info.Id info.Name
-<<<<<<< HEAD
-                clientLogger.Logf "Uploading dependencies."
-                do! state.AssemblyManager.UploadDependencies(dependencies)
-=======
                 do! state.AssemblyManager.UploadDependencies(computation.Dependencies)
->>>>>>> 6601027d
                 clientLogger.Logf "Submit process %s." info.Id
                 let! _ = state.StartAsProcess(info, dependencies, faultPolicy, workflow, logger = clientLogger, ?ct = cancellationToken)
                 clientLogger.Logf "Created process %s." info.Id
